--- conflicted
+++ resolved
@@ -1,27 +1,10 @@
-<<<<<<< HEAD
-"""
-kombu.transport.SLMQ
-====================
-
-SoftLayer Message Queue transport.
-
-"""
+"""SoftLayer Message Queue transport."""
 import os
-=======
-"""SoftLayer Message Queue transport."""
-from __future__ import absolute_import, unicode_literals
-
->>>>>>> e1f55287
 import socket
 import string
 
 from queue import Empty
 
-<<<<<<< HEAD
-from kombu.utils import cached_property  # , uuid
-=======
-from kombu.five import Empty, text_t
->>>>>>> e1f55287
 from kombu.utils.encoding import bytes_to_str, safe_str
 from kombu.utils.json import loads, dumps
 from kombu.utils.objects import cached_property
