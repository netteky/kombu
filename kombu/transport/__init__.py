--- conflicted
+++ resolved
@@ -1,17 +1,4 @@
-<<<<<<< HEAD
-"""
-kombu.transport
-===============
-
-Built-in transports.
-
-"""
-=======
 """Built-in transports."""
-from __future__ import absolute_import, unicode_literals
-
-from kombu.five import string_t
->>>>>>> e1f55287
 from kombu.syn import _detect_environment
 from kombu.utils.imports import symbol_by_name
 
