"""
kombu.utils.encoding
====================

Utilities to encode text, and to safely emit text from running
applications without crashing with the infamous :exc:`UnicodeDecodeError`
exception.

"""
from __future__ import absolute_import

import sys
import traceback

__all__ = ["str_to_bytes", "bytes_to_str", "from_utf8",
           "default_encoding", "safe_str", "safe_repr",
           "bytes_t", "str_t", "ensure_bytes"]
is_py3k = sys.version_info >= (3, 0)


if is_py3k:

    def str_to_bytes(s):
        if isinstance(s, str):
            return s.encode()
        return s

    def bytes_to_str(s):
        if isinstance(s, bytes):
            return s.decode()
        return s

<<<<<<< HEAD
    def from_utf8(s, *args, **kwargs):
        return s

    def ensure_bytes(s):
        if not isinstance(s, bytes):
            return str_to_bytes(s)
        return s

    bytes_t = bytes
    str_t = str
=======
    def ensure_bytes(s):
        if not isinstance(s, bytes):
            return bytes_to_str(s)
        return s

    bytes_t = bytes
>>>>>>> fff95c5b

else:

    def str_to_bytes(s):                # noqa
        if isinstance(s, unicode):
            return s.encode()
        return s

    def bytes_to_str(s):                # noqa
        return s

<<<<<<< HEAD
    def from_utf8(s, *args, **kwargs):  # noqa
        return s.encode("utf-8", *args, **kwargs)

    bytes_t = str
    str_t = unicode
=======
    bytes_t = str
>>>>>>> fff95c5b
    ensure_bytes = str_to_bytes


if sys.platform.startswith("java"):

    def default_encoding():
        return "utf-8"
else:

    def default_encoding():       # noqa
        return sys.getfilesystemencoding()


def safe_str(s, errors="replace"):
    s = bytes_to_str(s)
    if not isinstance(s, basestring):
        return safe_repr(s, errors)
    return _safe_str(s, errors)


def _safe_str(s, errors="replace"):
    if is_py3k:
        return s
    encoding = default_encoding()
    try:
        if isinstance(s, unicode):
            return s.encode(encoding, errors)
        return unicode(s, encoding, errors)
    except Exception, exc:
        return "<Unrepresentable %r: %r %r>" % (
                type(s), exc, "\n".join(traceback.format_stack()))


def safe_repr(o, errors="replace"):
    try:
        return repr(o)
    except Exception:
        return _safe_str(o, errors)<|MERGE_RESOLUTION|>--- conflicted
+++ resolved
@@ -1,10 +1,14 @@
+# -*- coding: utf-8 -*-
 """
 kombu.utils.encoding
-====================
+~~~~~~~~~~~~~~~~~~~~~
 
 Utilities to encode text, and to safely emit text from running
 applications without crashing with the infamous :exc:`UnicodeDecodeError`
 exception.
+
+:copyright: (c) 2009 - 2011 by Ask Solem.
+:license: BSD, see LICENSE for more details.
 
 """
 from __future__ import absolute_import
@@ -12,9 +16,6 @@
 import sys
 import traceback
 
-__all__ = ["str_to_bytes", "bytes_to_str", "from_utf8",
-           "default_encoding", "safe_str", "safe_repr",
-           "bytes_t", "str_t", "ensure_bytes"]
 is_py3k = sys.version_info >= (3, 0)
 
 
@@ -30,7 +31,6 @@
             return s.decode()
         return s
 
-<<<<<<< HEAD
     def from_utf8(s, *args, **kwargs):
         return s
 
@@ -39,16 +39,8 @@
             return str_to_bytes(s)
         return s
 
+    str_t = str
     bytes_t = bytes
-    str_t = str
-=======
-    def ensure_bytes(s):
-        if not isinstance(s, bytes):
-            return bytes_to_str(s)
-        return s
-
-    bytes_t = bytes
->>>>>>> fff95c5b
 
 else:
 
@@ -60,15 +52,11 @@
     def bytes_to_str(s):                # noqa
         return s
 
-<<<<<<< HEAD
     def from_utf8(s, *args, **kwargs):  # noqa
         return s.encode("utf-8", *args, **kwargs)
 
+    str_t = unicode
     bytes_t = str
-    str_t = unicode
-=======
-    bytes_t = str
->>>>>>> fff95c5b
     ensure_bytes = str_to_bytes
 
 
