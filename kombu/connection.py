--- conflicted
+++ resolved
@@ -1,16 +1,4 @@
-<<<<<<< HEAD
-"""
-kombu.connection
-================
-
-Broker connection and pools.
-
-"""
-=======
 """Client (Connection)."""
-from __future__ import absolute_import, unicode_literals
->>>>>>> e1f55287
-
 import os
 import socket
 import sys
@@ -23,25 +11,14 @@
 # jython breaks on relative import for .exceptions for some reason
 # (Issue #112)
 from kombu import exceptions
-<<<<<<< HEAD
+
 from .log import get_logger
 from .resource import Resource
 from .transport import get_transport_cls, supports_librabbitmq
-from .utils import cached_property, retry_over_time, shufflecycle, HashedSeq
 from .utils import abstract
-from .utils.functional import dictfilter, lazy
-=======
-
-from .five import (
-    bytes_if_py2, python_2_unicode_compatible, reraise, string_t, text_t,
-)
-from .log import get_logger
-from .resource import Resource
-from .transport import get_transport_cls, supports_librabbitmq
 from .utils.collections import HashedSeq
 from .utils.functional import dictfilter, lazy, retry_over_time, shufflecycle
 from .utils.objects import cached_property
->>>>>>> e1f55287
 from .utils.url import as_url, parse_url, quote, urlparse
 
 __all__ = ['Connection', 'ConnectionPool', 'ChannelPool']
@@ -429,11 +406,9 @@
         except (ConnectionError, ChannelError):
             raise
         except self.recoverable_connection_errors as exc:
-            reraise(ConnectionError, ConnectionError(text_t(exc)),
-                    sys.exc_info()[2])
+            raise ConnectionError(str(exc)).with_traceback(sys.exc_info()[2])
         except self.recoverable_channel_errors as exc:
-            reraise(ChannelError, ChannelError(text_t(exc)),
-                    sys.exc_info()[2])
+            raise ChannelError(str(exc)).with_traceback(sys.exc_info()[2])
 
     @contextmanager
     def _dummy_context(self):
@@ -501,43 +476,6 @@
             has_modern_errors = hasattr(
                 self.transport, 'recoverable_connection_errors',
             )
-<<<<<<< HEAD
-            for retries in count(0):  # for infinity
-                try:
-                    return fun(*args, **kwargs)
-                except conn_errors as exc:
-                    if got_connection and not has_modern_errors:
-                        # transport can not distinguish between
-                        # recoverable/irrecoverable errors, so we propagate
-                        # the error if it persists after a new connection was
-                        # successfully established.
-                        raise
-                    if max_retries is not None and retries > max_retries:
-                        raise
-                    self._debug('ensure connection error: %r', exc, exc_info=1)
-                    self.collect()
-                    errback and errback(exc, 0)
-                    remaining_retries = None
-                    if max_retries is not None:
-                        remaining_retries = max(max_retries - retries, 1)
-                    self.ensure_connection(errback,
-                                           remaining_retries,
-                                           interval_start,
-                                           interval_step,
-                                           interval_max)
-                    channel = self.default_channel
-                    self.revive(channel)
-                    obj.revive(channel)
-                    if on_revive:
-                        on_revive(channel)
-                    got_connection += 1
-                except chan_errors as exc:
-                    if max_retries is not None and retries > max_retries:
-                        raise
-                    self._debug('ensure channel error: %r', exc, exc_info=1)
-                    errback and errback(exc, 0)
-        _ensured.__name__ = '{0}(ensured)'.format(fun.__name__)
-=======
             with self._reraise_as_library_errors():
                 for retries in count(0):  # for infinity
                     try:
@@ -576,8 +514,7 @@
                         self._debug('ensure channel error: %r',
                                     exc, exc_info=1)
                         errback and errback(exc, 0)
-        _ensured.__name__ = bytes_if_py2('{0}(ensured)'.format(fun.__name__))
->>>>>>> e1f55287
+        _ensured.__name__ = '{0}(ensured)'.format(fun.__name__)
         _ensured.__doc__ = fun.__doc__
         _ensured.__module__ = fun.__module__
         return _ensured
